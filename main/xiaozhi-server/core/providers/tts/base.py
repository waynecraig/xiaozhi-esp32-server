import asyncio
from config.logger import setup_logging
import os
import numpy as np
import opuslib_next
from pydub import AudioSegment
from abc import ABC, abstractmethod
import queue

TAG = __name__
logger = setup_logging()


class TTSProviderBase(ABC):
    def __init__(self, config, delete_audio_file):
        self.delete_audio_file = delete_audio_file
        self.output_file = config.get("output_dir")

    @abstractmethod
    def generate_filename(self):
        pass

    def to_tts(self, text):
        tmp_file = self.generate_filename()
        try:
            max_repeat_time = 5
            while not os.path.exists(tmp_file) and max_repeat_time > 0:
                asyncio.run(self.text_to_speak(text, tmp_file))
                if not os.path.exists(tmp_file):
                    max_repeat_time = max_repeat_time - 1
                    logger.bind(tag=TAG).error(f"语音生成失败: {text}:{tmp_file}，再试{max_repeat_time}次")

            if max_repeat_time > 0:
                logger.bind(tag=TAG).info(f"语音生成成功: {text}:{tmp_file}，重试{5 - max_repeat_time}次")

            return tmp_file
        except Exception as e:
            logger.bind(tag=TAG).info(f": {e}")
            return None

    def to_tts_stream(self, text, queue: queue.Queue, text_index=0):
        try:
            asyncio.run(self.text_to_speak_stream(text, queue, text_index))
        except Exception as e:
            logger.bind(tag=TAG).info(f"Failed to generate TTS file: {e}")
            return None

    @abstractmethod
    async def text_to_speak(self, text, output_file):
        pass

<<<<<<< HEAD
    async def text_to_speak_stream(self, text, queue: queue.Queue, text_index=0):
        raise Exception("该TTS还没有实现stream模式")

    def wav_to_opus_data(self, wav_file_path):
        # 使用pydub加载PCM文件
=======
    def audio_to_opus_data(self, audio_file_path):
        """音频文件转换为Opus编码"""
>>>>>>> 4aefbe5a
        # 获取文件后缀名
        file_type = os.path.splitext(audio_file_path)[1]
        if file_type:
            file_type = file_type.lstrip('.')
        audio = AudioSegment.from_file(audio_file_path, format=file_type)

        # 转换为单声道/16kHz采样率/16位小端编码（确保与编码器匹配）
        audio = audio.set_channels(1).set_frame_rate(16000).set_sample_width(2)

        # 音频时长(秒)
        duration = len(audio) / 1000.0

        # 获取原始PCM数据（16位小端）
        raw_data = audio.raw_data

        # 初始化Opus编码器
        encoder = opuslib_next.Encoder(16000, 1, opuslib_next.APPLICATION_AUDIO)

        # 编码参数
        frame_duration = 60  # 60ms per frame
        frame_size = int(16000 * frame_duration / 1000)  # 960 samples/frame

        opus_datas = []
        # 按帧处理所有音频数据（包括最后一帧可能补零）
        for i in range(0, len(raw_data), frame_size * 2):  # 16bit=2bytes/sample
            # 获取当前帧的二进制数据
            chunk = raw_data[i:i + frame_size * 2]

            # 如果最后一帧不足，补零
            if len(chunk) < frame_size * 2:
                chunk += b'\x00' * (frame_size * 2 - len(chunk))

            # 转换为numpy数组处理
            np_frame = np.frombuffer(chunk, dtype=np.int16)

            # 编码Opus数据
            opus_data = encoder.encode(np_frame.tobytes(), frame_size)
            opus_datas.append(opus_data)

        return opus_datas, duration

    def wav_to_opus_data_audio_raw(self, raw_data):
        # 初始化Opus编码器
        encoder = opuslib_next.Encoder(16000, 1, opuslib_next.APPLICATION_AUDIO)

        # 编码参数
        frame_duration = 60  # 60ms per frame
        frame_size = int(16000 * frame_duration / 1000)  # 960 samples/frame

        opus_datas = []
        # 按帧处理所有音频数据（包括最后一帧可能补零）
        for i in range(0, len(raw_data), frame_size * 2):  # 16bit=2bytes/sample
            # 获取当前帧的二进制数据
            chunk = raw_data[i:i + frame_size * 2]

            # 如果最后一帧不足，补零
            if len(chunk) < frame_size * 2:
                # logger.bind(tag=TAG).info("开始补0")
                chunk += b'\x00' * (frame_size * 2 - len(chunk))

            # 转换为numpy数组处理
            np_frame = np.frombuffer(chunk, dtype=np.int16)

            # 编码Opus数据
            opus_data = encoder.encode(np_frame.tobytes(), frame_size)
            opus_datas.append(opus_data)

        return opus_datas<|MERGE_RESOLUTION|>--- conflicted
+++ resolved
@@ -35,7 +35,7 @@
 
             return tmp_file
         except Exception as e:
-            logger.bind(tag=TAG).info(f": {e}")
+            logger.bind(tag=TAG).info(f"Failed to generate TTS file: {e}")
             return None
 
     def to_tts_stream(self, text, queue: queue.Queue, text_index=0):
@@ -49,16 +49,11 @@
     async def text_to_speak(self, text, output_file):
         pass
 
-<<<<<<< HEAD
     async def text_to_speak_stream(self, text, queue: queue.Queue, text_index=0):
         raise Exception("该TTS还没有实现stream模式")
 
-    def wav_to_opus_data(self, wav_file_path):
-        # 使用pydub加载PCM文件
-=======
     def audio_to_opus_data(self, audio_file_path):
         """音频文件转换为Opus编码"""
->>>>>>> 4aefbe5a
         # 获取文件后缀名
         file_type = os.path.splitext(audio_file_path)[1]
         if file_type:
